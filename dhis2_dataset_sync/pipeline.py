import logging
import time
from datetime import datetime
from itertools import product
from pathlib import Path

import pandas as pd
import polars as pl
import requests
from d2d_library.db_queue import Queue
from d2d_library.dhis2_dataset_completion_handler import DatasetCompletionSync
from d2d_library.dhis2_extract_handlers import DHIS2Extractor
from d2d_library.dhis2_org_unit_aligner import DHIS2PyramidAligner
from d2d_library.dhis2_pusher import DHIS2Pusher
from dateutil.relativedelta import relativedelta
from openhexa.sdk import current_run, parameter, pipeline, workspace
from openhexa.toolbox.dhis2 import DHIS2
from openhexa.toolbox.dhis2.dataframe import get_datasets
from openhexa.toolbox.dhis2.periods import period_from_string
from requests.exceptions import HTTPError, RequestException
from utils import (
    configure_logging,
    connect_to_dhis2,
    load_configuration,
    read_parquet_extract,
    save_to_parquet,
    select_descendants,
)


@pipeline("dhis2_dataset_sync", timeout=43200)  # 3600 * 12 hours
@parameter(
    code="run_ou_sync",
    name="Run org units sync (recommended)",
    type=bool,
    default=True,
    help="Run organisation units alignment between source and target DHIS2.",
    required=True,
)
@parameter(
    code="run_extract_data",
    name="Extract data",
    type=bool,
    default=True,
    help="Extract data elements from source DHIS2.",
)
@parameter(
    code="run_push_data",
    name="Push data",
    type=bool,
    default=True,
    help="Push data to target DHIS2.",
)
def dhis2_dataset_sync(run_ou_sync: bool = True, run_extract_data: bool = True, run_push_data: bool = True):
    """Main pipeline function for DHIS2 dataset synchronization.

    Parameters
    ----------
    run_ou_sync : bool
        If True, runs the organisation units sync task.
    run_extract_data : bool, optional
        If True, runs the data extraction task (default is True).
    run_push_data : bool, optional
        If True, runs the data push task (default is True).

    Raises
    ------
    Exception
        If an error occurs during the pipeline execution.
    """
    pipeline_path = Path(workspace.files_path) / "pipelines" / "dhis2_dataset_sync"

    try:
<<<<<<< HEAD
        pyramid_ready = sync_organisation_units(
            pipeline_path=pipeline_path,
            run_task=run_ou_sync,
        )

        datasets_ready = sync_dataset_organisation_units(
            pipeline_path=pipeline_path,
            run_task=run_ou_sync,  # only run if OU sync ran
            wait=pyramid_ready,
        )

        extract_data(
            pipeline_path=pipeline_path,
            run_task=run_extract_data,
            wait=datasets_ready,
        )

        push_data(
            pipeline_path=pipeline_path,
            run_task=run_push_data,
            wait=datasets_ready,
        )
=======
        # pyramid_ready = sync_organisation_units(
        #     pipeline_path=pipeline_path,
        #     run_task=run_ou_sync,
        # )

        datasets_ready = sync_dataset_organisation_units(
            pipeline_path=pipeline_path,
            run_task=run_ou_sync,  # only run if OU sync was run
            wait=True,  # pyramid_ready,
        )

        # extract_data(
        #     pipeline_path=pipeline_path,
        #     run_task=run_extract_data,
        #     wait=datasets_ready,
        # )

        # push_ready = push_data(
        #     pipeline_path=pipeline_path,
        #     run_task=run_push_data,
        #     wait=True, #datasets_ready,
        # )
>>>>>>> 9691aabc

    except Exception as e:
        current_run.log_error(f"An error occurred: {e}")
        raise


@dhis2_dataset_sync.task
def sync_organisation_units(
    pipeline_path: Path,
    run_task: bool = True,
) -> bool:
    """Pyramid extraction task.

    extracts and saves a pyramid dataframe for all levels (could be set via config in the future)

    Returns
    -------
    bool
        True: This is just a dummy flag to indicate the pyramid task is done.
    """
    if not run_task:
        current_run.log_info("Organisation units sync task skipped.")
        return True

    try:
        configure_logging(logs_path=pipeline_path / "logs" / "org_units", task_name="org_units_sync")
        # load configuration
        config_extract = load_configuration(config_path=pipeline_path / "configuration" / "extract_config.json")
        config_sync = load_configuration(config_path=pipeline_path / "configuration" / "sync_config.json")
        config_push = load_configuration(config_path=pipeline_path / "configuration" / "push_config.json")
        source_conn = config_extract["SETTINGS"].get("SOURCE_DHIS2_CONNECTION")
        target_conn = config_push["SETTINGS"].get("TARGET_DHIS2_CONNECTION")

        if not source_conn or not target_conn:
            raise ValueError("Missing DHIS2 connection details.")

        # Connect to DHIS2 instances
        # No cache for org units sync
        source_dhis2 = connect_to_dhis2(connection_str=source_conn, cache_dir=None)
        target_dhis2 = connect_to_dhis2(connection_str=target_conn, cache_dir=None)

        align_org_units(
            pipeline_path=pipeline_path,
            source_dhis2=source_dhis2,
            target_dhis2=target_dhis2,
            source_org_units_selection=config_sync["ORG_UNITS"]["SELECTION"].get("UIDS", []),
            include_children=config_sync["ORG_UNITS"]["SELECTION"].get("INCLUDE_CHILDREN", True),
            limit_level=config_sync["ORG_UNITS"]["SELECTION"].get("LIMIT_LEVEL", None),
            dry_run=config_push["SETTINGS"].get("DRY_RUN", True),
        )

    except Exception as e:
        raise Exception(f"Error during pyramid sync: {e}") from e
    return True


def align_org_units(
    pipeline_path: Path,
    source_dhis2: DHIS2,
    target_dhis2: DHIS2,
    source_org_units_selection: list,
    include_children: bool,
    limit_level: int | None,
    dry_run: bool = True,
) -> None:
    """Aligns organisation units between source and target DHIS2 connections.

    Parameters
    ----------
    pipeline_path : Path
        Path to the pipeline directory.
    source_dhis2 : DHIS2
        Client source DHIS2 instance.
    target_dhis2 : DHIS2
        Client target DHIS2 instance.
    source_org_units_selection : list
        List of organisation units to select from the source.
    include_children : bool
        Whether to include child organisation units.
    limit_level : int
        Select the source pyramid under this limit level.
    dry_run : bool, optional
        If True, performs a dry run without making changes (default is True).
    """
    extract_pyramid(
        dhis2_client=source_dhis2,
        limit_level=limit_level,
        org_units_selection=source_org_units_selection,
        include_children=include_children,
        output_dir=pipeline_path / "data" / "pyramid",
        filename="pyramid_data.parquet",
    )

    DHIS2PyramidAligner().align_to(
        target_dhis2=target_dhis2,
        source_pyramid=read_parquet_extract(pipeline_path / "data" / "pyramid" / "pyramid_data.parquet"),
        dry_run=dry_run,
    )


# @dhis2_dataset_sync.task
def sync_dataset_organisation_units(
    pipeline_path: Path,
    run_task: bool = True,
    wait: bool = True,
) -> bool:
    """Sync organisation units of datasets between source and target DHIS2 instances.

    WARNING: This step should only be executed AFTER organisation units alignment, we assume
    the organisation units have been properly aligned between source and target.

    Returns
    -------
    bool
        True: This is just a dummy flag to indicate the dataset OU sync task is done.
    """
    if not run_task:
        current_run.log_info("Dataset organisation units sync task skipped.")
        return True

    try:
        current_run.log_info("Starting dataset organisation units sync.")
        configure_logging(logs_path=pipeline_path / "logs" / "dataset_org_units", task_name="dataset_org_units_sync")

        # load configuration
        config_extract = load_configuration(config_path=pipeline_path / "configuration" / "extract_config.json")
        config_sync = load_configuration(config_path=pipeline_path / "configuration" / "sync_config.json")
        config_push = load_configuration(config_path=pipeline_path / "configuration" / "push_config.json")
        source_conn = config_extract["SETTINGS"].get("SOURCE_DHIS2_CONNECTION")
        target_conn = config_push["SETTINGS"].get("TARGET_DHIS2_CONNECTION")

        if not source_conn or not target_conn:
            raise ValueError("Missing DHIS2 connection details.")

        # Connect to DHIS2 instances
        # No cache for org units sync
        source_dhis2 = connect_to_dhis2(connection_str=source_conn, cache_dir=None)
        target_dhis2 = connect_to_dhis2(connection_str=target_conn, cache_dir=None)

        align_dataset_org_units(
            source_dhis2=source_dhis2,
            target_dhis2=target_dhis2,
            dataset_mappings=config_sync.get("DATASETS", {}),
            source_pyramid_path=pipeline_path / "data" / "pyramid" / "pyramid_data.parquet",
            dry_run=config_push["SETTINGS"].get("DRY_RUN", True),
        )
    except Exception as e:
        raise Exception(f"Error during dataset organisation units sync: {e}") from e
    return True


def align_dataset_org_units(
    source_dhis2: DHIS2,
    target_dhis2: DHIS2,
    dataset_mappings: dict,
    source_pyramid_path: Path,
    dry_run: bool = True,
) -> None:
    """Aligns organisation units of datasets between source and target DHIS2 connections."""
    if len(dataset_mappings) == 0:
        current_run.log_warning("No dataset IDs provided for sync. Dataset organisation units task skipped.")
        return

    logger = logging.getLogger(__name__)

    # NOTE: We need the filtered source pyramid to validate the org units (aligned org units).
    source_pyramid = read_parquet_extract(source_pyramid_path)
    msg = f"Loading source pyramid for dataset sync. Shape: {source_pyramid.shape}"
    current_run.log_debug(msg)
    logger.info(msg)

    try:
        # Retrieve datasets metadata from source & target
        source_datasets = get_datasets(source_dhis2)
        target_datasets = get_datasets(target_dhis2)
    except Exception as e:
        current_run.log_error(f"Failed to fetch datasets: {e!s}")
        return

    # Select only datasets to sync
    source_datasets_selection = source_datasets.filter(pl.col("id").is_in(dataset_mappings.keys()))

<<<<<<< HEAD
    # PRS project specific! (Dummy datasets mapping to push full pyramid)
    if dataset_mappings.get("FULL_PYRAMID"):
        # Retrieve all organisation units from the target DHIS2 and create a dummy
        # dataset mapping in the source datasets table with all OUS at level 5
        # Check this: https://rdc-prs.com/api/dataSets/dbf1uGX1XU3.json
        source_datasets_selection = handle_full_pyramid_mapping(
            target_dhis2=target_dhis2,
            source_ds_selection=source_datasets_selection,
        )

    # PRS project specific!, push the ZS to DS (only those ZS from Provinces 20/26 of interest).
    # Create a dummy ZS dataset in the "source datasets table" with all ZS OUS from the target DHIS2.
    # Check this: https://rdc-prs.com/api/dataSets/Om2WgL4TNEy.json
    if dataset_mappings.get("ZONES_SANTE"):
        source_datasets_selection = handle_zs_mapping(
            target_dhis2=target_dhis2,
            ds_id=dataset_mappings.get("ZONES_SANTE"),
            source_ds_selection=source_datasets_selection,
            source_pyramid=source_pyramid,
        )
=======
    # PRS project specific (Dummy datasets mapping to full pyramid)
    full_pyramid_mapping = dataset_mappings.get("FULL_PYRAMID")
    if full_pyramid_mapping:
        # Retrieve all organisation units from the target DHIS2
        target_pyramid = target_dhis2.meta.organisation_units(
            fields="id,name,shortName,openingDate,closedDate,parent,level,path,geometry"
        )
        levels = [5]
        selected_ids = target_pyramid.filter(pl.col("level").is_in(levels))["id"].unique().to_list()  ## HOW many?
        new_row = pl.DataFrame(
            {
                "id": ["FULL_PYRAMID"],
                "name": ["Full Pyramid"],
                "organisation_units": [selected_ids],
                "data_elements": [[]],
                "indicators": [[]],
                "period_type": ["Monthly"],
            }
        )
        # Append the new row
        source_datasets_selection = source_datasets_selection.vstack(new_row)
>>>>>>> 9691aabc

    msg = f"Running updates for {source_datasets_selection.shape[0]} datasets."
    current_run.log_info(msg)
    logger.info(msg)

    # Compare source vs target datasets and update org units list if needed
    error_count = 0
    update_count = 0
    for source_ds in source_datasets_selection.iter_rows(named=True):
        current_run.log_debug(f"Processing dataset: {source_ds['name']} ({source_ds['id']})")
        source_ds_ou = source_ds["organisation_units"]

        if source_ds["id"] not in ["FULL_PYRAMID", "ZONES_SANTE"]:
            # Use the aligned/filtered org units from the source pyramid to validate the OU to be pushed
            valid_ous = set(source_pyramid.id)
            source_ds_ou = [ou for ou in source_ds_ou if ou in valid_ous]

        target_ds = target_datasets.filter(pl.col("id") == dataset_mappings[source_ds["id"]])
        if target_ds.is_empty():
            current_run.log_warning(f"Dataset id: {dataset_mappings[source_ds['id']]} not found in DHIS2 target.")
            continue

        target_ds_ou = target_ds["organisation_units"].explode().to_list()
        if set(source_ds_ou) != set(target_ds_ou):
            update_count = update_count + 1
            msg = (
                f"Updating {source_ds['name']} ({source_ds['id']}) OU count: {len(source_ds_ou)} "
                f"> target {target_ds['name'].item()} ({target_ds['id'].item()}) OU count: {len(target_ds_ou)}"
            )
            current_run.log_info(msg)
            logger.info(msg)
            update_response = push_dataset_org_units(
                dhis2_client=target_dhis2,
                dataset_id=target_ds["id"].item(),
                new_org_units=source_ds_ou,
                dry_run=dry_run,  # dry_run=True -> No changes applied in DHIS2
            )

            if "error" in update_response:
                error_count = error_count + 1
                logger.error(f"Error updating dataset {source_ds['name']} org units: {update_response['error']}")
            else:
                msg = (
                    f"Dataset {target_ds['name'].item()} ({target_ds['id'].item()}) org units updated. "
                    f"OU count: {len(source_ds_ou)}"
                )
                current_run.log_info(msg)
                logger.info(msg)

    if error_count > 0:
        current_run.log_warning(
            f"{error_count} errors occurred during dataset org units update. Check logs for details."
        )
    if update_count == 0:
        current_run.log_info("No updates applied for dataset organisation units. Source and target datasets aligned.")


def extract_pyramid(
    dhis2_client: DHIS2,
    limit_level: int,
    org_units_selection: list[str],
    include_children: bool,
    output_dir: Path,
    filename: str,
) -> None:
    """Extracts the source DHIS2 pyramid data and saves it as a Parquet file."""
    current_run.log_info("Retrieving source DHIS2 pyramid data")

    try:
        output_dir.mkdir(parents=True, exist_ok=True)
        # Retrieve all available levels..
        # levels = pl.DataFrame(dhis2_client.meta.organisation_unit_levels())
        # org_levels = levels.select("level").unique().sort(by="level").to_series().to_list()

        org_units = dhis2_client.meta.organisation_units(
            fields="id,name,shortName,openingDate,closedDate,parent,level,path,geometry"
        )
        org_units = pd.DataFrame(org_units)
        current_run.log_info(f"Organisation units extracted: {len(org_units.id.unique())}")

        if limit_level is None:
            current_run.log_info("OU limit level not set, selecting entire pyramid")
        else:
            org_units = org_units[org_units.level <= limit_level]  # filter by limit_level

        if len(org_units_selection) > 0:
            # Add parent_id column for easier filtering
            org_units["parent_id"] = org_units["parent"].apply(lambda x: x.get("id") if isinstance(x, dict) else None)
            org_units = select_descendants(org_units, org_units_selection)
            org_units = org_units.drop(columns=["parent_id"])
            if not include_children:
                org_units = org_units[org_units.id.isin(org_units_selection)]

        current_run.log_info(f"Selected organisation units: {len(org_units.id.unique())}.")

        # Save as Parquet
        pyramid_fname = output_dir / filename
        save_to_parquet(data=org_units, filename=pyramid_fname)
        current_run.log_info(f"DHIS2 pyramid data saved: {pyramid_fname}")

    except Exception as e:
        raise Exception(f"Error while extracting DHIS2 Pyramid: {e}") from e


@dhis2_dataset_sync.task
def extract_data(
    pipeline_path: Path,
    run_task: bool = True,
    wait: bool = True,
):
    """Extracts data elements from the source DHIS2 instance and saves them in parquet format."""
    if not run_task:
        current_run.log_info("Data elements extraction task skipped.")
        return

    current_run.log_info("Data elements extraction task started.")
    configure_logging(logs_path=pipeline_path / "logs" / "extract", task_name="extract_data")

    # load configuration
    extract_config = load_configuration(config_path=pipeline_path / "configuration" / "extract_config.json")

    # connect to source DHIS2 instance (No cache for data extraction)
    dhis2_client = connect_to_dhis2(
        connection_str=extract_config["SETTINGS"]["SOURCE_DHIS2_CONNECTION"], cache_dir=None
    )

    # NOTE: We need the filtered source pyramid to validate the org units (aligned org units).
    source_pyramid = read_parquet_extract(pipeline_path / "data" / "pyramid" / "pyramid_data.parquet")

    # initialize queue
    db_path = pipeline_path / "configuration" / ".queue.db"
    push_queue = Queue(db_path)

    try:
        months_lag = extract_config["SETTINGS"].get("NUMBER_MONTHS_WINDOW", 3)  # default 3 months window
        if not extract_config["SETTINGS"]["STARTDATE"]:
            start = (datetime.now() - relativedelta(months=months_lag)).strftime("%Y%m")
        else:
            start = extract_config["SETTINGS"]["STARTDATE"]
        if not extract_config["SETTINGS"]["ENDDATE"]:
            end = (datetime.now() - relativedelta(months=1)).strftime("%Y%m")  # go back 1 month.
        else:
            end = extract_config["SETTINGS"]["ENDDATE"]
    except Exception as e:
        raise Exception(f"Error in start/end date configuration: {e}") from e

    # limits
    dhis2_client.data_value_sets.MAX_DATA_ELEMENTS = 100
    dhis2_client.data_value_sets.MAX_ORG_UNITS = 100

    try:
        # Get periods
        start_period = period_from_string(start)
        end_period = period_from_string(end)
        extract_periods = (
            [str(p) for p in start_period.get_range(end_period)]
            if str(start_period) < str(end_period)
            else [str(start_period)]
        )
    except Exception as e:
        raise Exception(f"Error in start/end date configuration: {e!s}") from e

    download_settings = extract_config["SETTINGS"].get("MODE", None)
    if download_settings is None:
        download_settings = "DOWNLOAD_REPLACE"
        current_run.log_warning(f"No 'MODE' found in extraction settings. Set default: {download_settings}")

    # Setup extractor
    # See docs about return_existing_file impact.
    dhis2_extractor = DHIS2Extractor(
        dhis2_client=dhis2_client, download_mode=download_settings, return_existing_file=False
    )
    current_run.log_info(f"Download MODE: {extract_config['SETTINGS']['MODE']} from: {start} to {end}")

    handle_data_element_extracts(
        pipeline_path=pipeline_path,
        dhis2_extractor=dhis2_extractor,
        data_element_extracts=extract_config["DATA_ELEMENTS"].get("EXTRACTS", []),
        source_pyramid=source_pyramid,
        extract_periods=extract_periods,
        push_queue=push_queue,
    )


@dhis2_dataset_sync.task
def push_data(
    pipeline_path: Path,
    run_task: bool = True,
    wait: bool = True,
):
    """Pushes data elements to the target DHIS2 instance."""
    if not run_task:
        current_run.log_info("Data push task skipped.")
        return

    current_run.log_info("Starting data push.")

    # setup
    configure_logging(logs_path=pipeline_path / "logs" / "push", task_name="push_data")
    config = load_configuration(config_path=pipeline_path / "configuration" / "push_config.json")
    target_dhis2 = connect_to_dhis2(connection_str=config["SETTINGS"]["TARGET_DHIS2_CONNECTION"], cache_dir=None)
    db_path = pipeline_path / "configuration" / ".queue.db"
    push_queue = Queue(db_path)

    # Push parameters
    import_strategy = config["SETTINGS"].get("IMPORT_STRATEGY", "CREATE_AND_UPDATE")
    dry_run = config["SETTINGS"].get("DRY_RUN", True)
    max_post = config["SETTINGS"].get("MAX_POST", 500)
    push_wait = config["SETTINGS"].get("PUSH_WAIT_MINUTES", 5)

    # log parameters
    logging.info(f"Import strategy: {import_strategy} - Dry Run: {dry_run} - Max Post elements: {max_post}")
    current_run.log_info(
        f"Pushing data with parameters import_strategy: {import_strategy}, dry_run: {dry_run}, max_post: {max_post}"
    )

    # Set up DHIS2 pusher
    pusher = DHIS2Pusher(
        dhis2_client=target_dhis2,
        import_strategy=import_strategy,
        dry_run=dry_run,
        max_post=max_post,
    )

    # Dataset completion syncer
    source_config = load_configuration(config_path=pipeline_path / "configuration" / "extract_config.json")
<<<<<<< HEAD
    source_dhis2 = connect_to_dhis2(connection_str=source_config["SETTINGS"]["SOURCE_DHIS2_CONNECTION"], cache_dir=None)
    completion_syncer = DatasetCompletionSync(
        source_dhis2=source_dhis2, target_dhis2=target_dhis2, import_strategy=import_strategy, dry_run=dry_run
=======
    target_dhis2 = connect_to_dhis2(connection_str=source_config["SETTINGS"]["SOURCE_DHIS2_CONNECTION"], cache_dir=None)
    completion_syncer = DatasetCompletionSync(
        source_client=dhis2_client, target_client=target_dhis2, import_strategy=import_strategy, dry_run=dry_run
>>>>>>> 9691aabc
    )

    # Map data types to their respective mapping functions
    dispatch_map = {
        "DATA_ELEMENT": (config["DATA_ELEMENTS"]["EXTRACTS"], apply_data_element_extract_config),
        "REPORTING_RATE": (config["REPORTING_RATES"]["EXTRACTS"], apply_reporting_rates_extract_config),
        "INDICATOR": (config["INDICATORS"]["EXTRACTS"], apply_indicators_extract_config),
    }

    # loop over the queue
    while True:
        next_extract = push_queue.peek()
        if next_extract == "FINISH":
            push_queue.dequeue()  # remove marker if present
            break

        if not next_extract:
            current_run.log_info("Push data process: waiting for updates")
            time.sleep(60 * int(push_wait))
            continue

        try:
            # Read extract
            extract_id, extract_file_path = split_on_pipe(next_extract)
            extract_path = Path(extract_file_path)
            extract_data = read_parquet_extract(parquet_file=extract_path)
        except Exception as e:
            current_run.log_error(f"Failed to read extract from queue item: {next_extract}. Error: {e}")
            push_queue.dequeue()  # remove problematic item
            continue

        try:
            # Determine data type
            data_type = extract_data["DATA_TYPE"].unique()[0]
            period = extract_data["PERIOD"].unique()[0]

            # Set values of 'REPORTING_RATE' from '100' -> '1' (specific to DRC PRS project)
            mask = (extract_data.DATA_TYPE == "REPORTING_RATE") & (
                extract_data.RATE_TYPE.isin(["REPORTING_RATE", "REPORTING_RATE_ON_TIME"])
            )
            extract_data.loc[mask, "VALUE"] = extract_data.loc[mask, "VALUE"].apply(
                lambda x: str(int(float(x) / 100)) if pd.notna(x) else x
            )

            current_run.log_info(f"Pushing data for extract {extract_id}: {extract_path.name}.")
            if data_type not in dispatch_map:
                current_run.log_warning(f"Unknown DATA_TYPE '{data_type}' in extract: {extract_path.name}. Skipping.")
                push_queue.dequeue()  # remove unknown item
                continue

            # Get config and mapping function
            cfg_list, mapper_func = dispatch_map[data_type]
            extract_config = next((e for e in cfg_list if e["EXTRACT_UID"] == extract_id), {})

            # Apply mapping and push data
            df_mapped: pd.DataFrame = mapper_func(df=extract_data, extract_config=extract_config)
            # df_mapped[[""]].drop_duplicates().head()
            df_mapped = df_mapped.sort_values(by="ORG_UNIT")  # speed up DHIS2 processing
            pusher.push_data(df_data=df_mapped)

            # Success → dequeue
            push_queue.dequeue()
            current_run.log_info(f"Data push finished for extract: {extract_path.name}.")

            # Set dataset competion for all org units for this period
            handle_dataset_completion(
                completion_syncer,
                source_ds_id=extract_config.get("SOURCE_DATASET_UID"),
                target_ds_id=extract_config.get("TARGET_DATASET_UID"),
                period=period,
                org_units=extract_data["ORG_UNIT"].unique(),
            )

            # Set dataset competion for all org units for this period
            handle_dataset_completion(
                completion_syncer,
                source_ds_id=extract_config.get("SOURCE_DATASET_UID"),
                target_ds_id=extract_config.get("TARGET_DATASET_UID"),
                period=period,
                org_units=extract_data["ORG_UNIT"].unique(),
            )

        except Exception as e:
            current_run.log_error(f"Fatal error for extract {extract_id} ({extract_path.name}), stopping push process.")
            logging.error(f"Fatal error for extract {extract_id} ({extract_path.name}): {e!s}")
            raise  # crash on error


def handle_data_element_extracts(
    pipeline_path: Path,
    dhis2_extractor: DHIS2Extractor,
    data_element_extracts: list,
    source_pyramid: pd.DataFrame,
    extract_periods: list[str],
    push_queue: Queue,
):
    """Handles data elements extracts based on the configuration."""
    if len(data_element_extracts) == 0:
        current_run.log_info("No data elements to extract.")
        return

    current_run.log_info("Starting data element extracts.")
    try:
        # loop over the available extract configurations
        for idx, extract in enumerate(data_element_extracts):
            extract_id = extract.get("EXTRACT_UID")
            org_units_level = extract.get("ORG_UNITS_LEVEL", None)
            data_element_uids = extract.get("UIDS", [])

            if extract_id is None:
                current_run.log_warning(
                    f"No 'EXTRACT_UID' defined for extract position: {idx}. This is required, extract skipped."
                )
                continue

            if org_units_level is None:
                current_run.log_warning(f"No 'ORG_UNITS_LEVEL' defined for extract: {extract_id}, extract skipped.")
                continue

            if len(data_element_uids) == 0:
                current_run.log_warning(f"No data elements defined for extract: {extract_id}, extract skipped.")
                continue

            # get org units from the filtered pyramid
            org_units = source_pyramid[source_pyramid["level"] == org_units_level]["id"].to_list()
            current_run.log_info(
                f"Starting data elements extract ID: '{extract_id}' ({idx + 1}) "
                f"with {len(data_element_uids)} data elements across {len(org_units)} org units "
                f"(level {org_units_level})."
            )

            # run data elements extraction per period
            for period in extract_periods:
                try:
                    extract_path = dhis2_extractor.data_elements.download_period(
                        data_elements=data_element_uids,
                        org_units=org_units,
                        period=period,
                        output_dir=pipeline_path / "data" / "extracts" / "data_elements" / f"extract_{extract_id}",
                    )
                    if extract_path is not None:
                        push_queue.enqueue(f"{extract_id}|{extract_path}")

                except Exception as e:
                    current_run.log_warning(
                        f"Extract {extract_id} download failed for period {period}, skipping to next extract."
                    )
                    logging.error(f"Extract {extract_id} - period {period} error: {e!s}")
                    break  # skip to next extract

            current_run.log_info(f"Extract {extract_id} finished.")

    finally:
        push_queue.enqueue("FINISH")


def resolve_dataset_metrics(
    dataset_id: str,
    metrics: dict,
) -> list:
    """Resolves the metrics for a given dataset based on its definitions.

    Parameters
    ----------
    dataset_id : str
        The ID of the dataset for which metrics are to be resolved.
    metrics : list
        list of dataset metrics.

    Returns
    -------
    list
        List of metric identifiers for the specified dataset.
    """
    ds_metrics = []
    if len(metrics) > 0:
        ds_metrics = [f"{ds}.{metric}" for ds, metric in product([dataset_id], metrics)]
    return ds_metrics


def resolve_dataset_org_units(
    dataset_id: dict,
    source_pyramid: pd.DataFrame,
    source_datasets: pl.DataFrame,
) -> list:
    """Resolves the organisation units for a dataset extract based on configuration.

    Returns
    -------
    list
        List of organisation unit IDs.
    """
    # retrieve dataset org units from DHIS2
    dataset = source_datasets.filter(pl.col("id") == dataset_id)
    org_units_list = list(set(u for sublist in dataset["organisation_units"].to_list() for u in sublist))
    return list(set(org_units_list) & set(source_pyramid["id"].to_list()))  # select only the OU of interest


def merge_files_for_period(period_files: list[Path], output_file: Path) -> Path | None:
    """Merge multiple parquet files for the same period into one parquet file.

    Returns
    -------
    Path | None
        Path to the merged parquet file or None if no files were merged.
    """
    if not period_files:
        return None

    dfs = []
    for f in period_files:
        try:
            df = pd.read_parquet(f)
            dfs.append(df)
        except Exception as e:
            current_run.log_warning(f"Failed to read {f}, skipping file.")
            logging.warning(f"Failed to read {f}, skipping file. Error: {e}")

    if not dfs:
        current_run.log_warning(f"No valid files to merge for period: {output_file}")
        logging.warning(f"No valid files to merge for period: {output_file}")
        return None

    # Concatenate successfully read files
    merged_df = pd.concat(dfs, ignore_index=True)
    merged_df.to_parquet(output_file, index=False)
    logging.info(f"Merged {len(dfs)} files into {output_file}, total records: {len(merged_df)}")

    return output_file


def apply_data_element_extract_config(df: pd.DataFrame, extract_config: dict) -> pd.DataFrame:
    """Applies data element mappings to the extracted data.

    It also filters data elements based on category option combo (COC) if specified in the extract configuration.

    Parameters
    ----------
    df : pd.DataFrame
        DataFrame containing the extracted data.
    extract_config : dict
        This is a dictionary containing the extract mappings.

    Returns
    -------
    pd.DataFrame
        DataFrame with mapped data elements.
    """
    if len(extract_config) == 0:
        current_run.log_warning("No extract details provided, skipping data element mappings.")
        return df

    extract_mappings = extract_config.get("MAPPINGS", {})
    if len(extract_mappings) == 0:
        current_run.log_warning("No extract mappings provided, skipping data element mappings.")
        return df

    # Loop over the configured data element mappings to filter by COC/AOC if provided
    current_run.log_info(f"Applying data element mappings for extract: {extract_config.get('EXTRACT_UID')}.")
    chunks = []
    uid_mappings = {}
    for uid, mapping in extract_mappings.items():
        uid_mapping = mapping.get("UID")
        coc_mappings = mapping.get("CATEGORY_OPTION_COMBO", {})
        aoc_mappings = mapping.get("ATTRIBUTE_OPTION_COMBO", {})

        # Build a mask selection
        df_uid = df[df["DX_UID"] == uid].copy()
        if coc_mappings:
            coc_mappings = {k: v for k, v in coc_mappings.items() if v is not None}  # Do not replace with None
            coc_mappings_clean = {str(k).strip(): str(v).strip() for k, v in coc_mappings.items()}
            df_uid = df_uid[df_uid["CATEGORY_OPTION_COMBO"].isin(coc_mappings_clean.keys())]
            df_uid["CATEGORY_OPTION_COMBO"] = df_uid.loc[:, "CATEGORY_OPTION_COMBO"].replace(coc_mappings_clean)

        if aoc_mappings:
            aoc_mappings = {k: v for k, v in aoc_mappings.items() if v is not None}  # Do not replace with None
            aoc_mappings_clean = {str(k).strip(): str(v).strip() for k, v in aoc_mappings.items()}
            df_uid = df_uid[df_uid["ATTRIBUTE_OPTION_COMBO"].isin(aoc_mappings_clean.keys())]
            df_uid["ATTRIBUTE_OPTION_COMBO"] = df_uid.loc[:, "ATTRIBUTE_OPTION_COMBO"].replace(aoc_mappings_clean)

        if uid_mapping:
            uid_mappings[uid] = uid_mapping

        chunks.append(df_uid)

    if len(chunks) == 0:
        current_run.log_warning("No data elements matched the provided mappings, returning empty dataframe.")
        logging.warning("No data elements matched the provided mappings, returning empty dataframe.")
        return pd.DataFrame(columns=df.columns)

    df_filtered = pd.concat(chunks, ignore_index=True)

    if uid_mappings:
        uid_mappings = {k: v for k, v in uid_mappings.items() if v is not None}  # Do not replace with None
        uid_mappings_clean = {str(k).strip(): str(v).strip() for k, v in uid_mappings.items()}
        df_filtered["DX_UID"] = df_filtered.loc[:, "DX_UID"].replace(uid_mappings_clean)

    return df_filtered


def apply_reporting_rates_extract_config(
    df: pd.DataFrame,
    extract_config: dict,
) -> pd.DataFrame:
    """Handles the mappings of reporting rates.

    Returns
    -------
    pd.DataFrame
        DataFrame with mapped reporting rates.
    """
    if len(extract_config) == 0:
        current_run.log_warning("No extract details provided, skipping data element mappings.")
        return df

    extract_mappings: dict = extract_config.get("MAPPINGS", {})
    if len(extract_mappings) == 0:
        current_run.log_warning("No extract mappings provided, skipping data element mappings.")
        return df

    mapped_df = df.copy()
    # Set coc and aoc to default
    mapped_df = mapped_df.fillna({"CATEGORY_OPTION_COMBO": "HllvX50cXC0", "ATTRIBUTE_OPTION_COMBO": "HllvX50cXC0"})

    current_run.log_info(f"Applying reporting rate mappings for extract: {extract_config.get('EXTRACT_UID')}.")
    for ds_id in extract_mappings:
        mapping = extract_mappings.get(ds_id, {})
        # Replace DX_UID based on RATE_TYPE
        mask = mapped_df["DX_UID"] == ds_id
        mapped_df.loc[mask, "DX_UID"] = mapped_df.loc[mask, "RATE_TYPE"].map(mapping)

    return mapped_df


def apply_indicators_extract_config(
    df: pd.DataFrame,
    extract_config: dict,
):
    """Handles the mappings of reporting rates."""
    raise NotImplementedError("Indicator extracts are not yet implemented.")


def split_on_pipe(s: str) -> tuple[str, str | None]:
    """Splits a string on the first pipe character and returns a tuple.

    Parameters
    ----------
    s : str
        The string to split.

    Returns
    -------
    tuple[str, str | None]
        A tuple containing the part before the pipe and the part after the pipe (or None if no pipe is found).
    """
    parts = s.split("|", 1)
    if len(parts) == 2:
        return parts[0], parts[1]
    return None, parts[0]


def push_dataset_org_units(
    dhis2_client: DHIS2, dataset_id: str, new_org_units: list[str], dry_run: bool = True
) -> dict:
    """Updates the organisation units of a DHIS2 dataset.

    Parameters
    ----------
    dhis2_client : DHIS2
        DHIS2 client for the target instance.
    dataset_id : str
        The ID of the dataset to update.
    new_org_units : list[str]
        List of organisation unit IDs to assign to the dataset.
    dry_run : bool, optional
        If True, performs a dry run without making changes (default is True).

    Returns
    -------
    dict
        The response from the DHIS2 API, or an error payload.
    """
    endpoint = "dataSets"
    url = f"{dhis2_client.api.url}/{endpoint}/{dataset_id}"

    # GET current dataset
    try:
        dataset_payload = dhis2_request(dhis2_client.api.session, "get", url)
    except requests.RequestException as e:
        return {"error": f"Network/HTTP error during dataset fetch: {e}"}
    except Exception as e:
        return {"error": f"Unexpected error during dataset fetch: {e}"}

    if "error" in dataset_payload:
        return dataset_payload

    # Update organisationUnits
    if not new_org_units:
        return {"error": "No organisation units provided to assign to the dataset."}

    dataset_payload["organisationUnits"] = [{"id": ou_id} for ou_id in new_org_units]

    try:
        # PUT updated dataset
        update_response = dhis2_request(
            dhis2_client.api.session, "put", url, json=dataset_payload, params={"dryRun": str(dry_run).lower()}
        )
    except Exception as e:
        return {"error": f"Request error during dataset update: {e}"}

    return update_response


def dhis2_request(session: requests.Session, method: str, url: str, **kwargs: any) -> dict:
    """Wrapper around requests to handle DHIS2 GET/PUT with error handling.

    Parameters
    ----------
    session : requests.Session
        Session object used to perform requests.
    method : str
        HTTP method: 'get' or 'put'.
    url : str
        Full URL for the request.
    **kwargs
        Additional arguments for session.request (json, params, etc.)

    Returns
    -------
    dict
        Either the response JSON or an error payload with 'error' and 'status_code'.
    """
    try:
        r = session.request(method, url, **kwargs)
        r.raise_for_status()
        return r.json()
    except HTTPError as e:
        try:
            return {
                "error": f"HTTP error during {method.upper()} {e} status_code: {r.status_code} response: {r.json()}"
            }
        except Exception:
            return {"error": f"HTTP error during {method.upper()} {e} status_code: {r.status_code}"}
    except RequestException as e:
        return {"error": f"Request error during {method.upper()} {url}: {e}"}
    except Exception as e:
        return {"error": f"Unexpected error during {method.upper()} {url}: {e}"}


def handle_dataset_completion(
    syncer: DatasetCompletionSync, source_ds_id: str, target_ds_id: str, period: str, org_units: list[str]
) -> None:
    """Sets datasets as complete for the pushed periods.

    This is a placeholder function and should be implemented based on specific requirements.
    """
    if not source_ds_id:
        return
    if not target_ds_id:
        return

    current_run.log_info(f"Starting dataset '{target_ds_id}' completion for period: {period}")
    try:
        syncer.sync(source_dataset_id=source_ds_id, target_dataset_id=target_ds_id, period=period, org_units=org_units)
    except Exception as e:
        current_run.log_error(f"Error setting dataset completion for dataset {target_ds_id}, period {period}")
        logging.error(f"Error setting dataset completion for dataset {target_ds_id}, period {period}: {e!s}")


<<<<<<< HEAD
def handle_full_pyramid_mapping(target_dhis2: DHIS2, source_ds_selection: pl.DataFrame) -> pl.DataFrame:
    """Handles the full pyramid dataset mapping by creating a dummy dataset in the source datasets.

    Parameters
    ----------
    target_dhis2 : DHIS2
        DHIS2 client for the target instance.
    source_ds_selection : pl.DataFrame
        DataFrame containing the selected source datasets.

    Returns
    -------
    pl.DataFrame
        Updated DataFrame with the full pyramid dataset included.
    """
    # Retrieve all organisation units from the PRS DHIS2 and create a dummy
    # dataset mapping in the source datasets table with all OUS at level 5 (around 24309 OUS)
    # we are not pushing nor computing rates for this dummy dataset. So the number of OUS is irrelevant.
    target_pyramid = target_dhis2.meta.organisation_units(fields="id,shortName,level")
    levels = [5]
    selected_ids = pl.DataFrame(target_pyramid).filter(pl.col("level").is_in(levels))["id"].unique().to_list()
    new_row = pl.DataFrame(
        {
            "id": ["FULL_PYRAMID"],
            "name": ["Dummy dataset"],
            "organisation_units": [selected_ids],
            "data_elements": [[]],
            "indicators": [[]],
            "period_type": ["Monthly"],
        }
    )

    return source_ds_selection.vstack(new_row)


def handle_zs_mapping(
    target_dhis2: DHIS2, ds_id: str, source_ds_selection: pl.DataFrame, source_pyramid: pd.DataFrame
) -> pl.DataFrame:
    """Handles the full pyramid dataset mapping by creating a dummy dataset in the source datasets.

    Parameters
    ----------
    target_dhis2 : DHIS2
        DHIS2 client for the target instance.
    ds_id : str
        The dataset ID to which the ZS org units will be added.
    source_ds_selection : pl.DataFrame
        DataFrame containing the selected source datasets.
    source_pyramid : pd.DataFrame
        DataFrame containing the source DHIS2 pyramid.

    Returns
    -------
    pl.DataFrame
        Updated DataFrame with the full pyramid dataset included.
    """
    # Retrieve all organisation units from the PRS DHIS2 and create a dummy
    # dataset mapping in the source datasets table with all OUS at level 5 (around 20365 OUS)
    # we are not pushing nor computing rates for this dummy dataset. So the number of OUS is irrelevant.
    level = 3
    zs_ou_ids = source_pyramid[source_pyramid["level"] == level]["id"].to_list()

    # GET current dataset from PRS DHIS2
    endpoint = "dataSets"
    url = f"{target_dhis2.api.url}/{endpoint}/{ds_id}"
    try:
        dataset_payload = dhis2_request(target_dhis2.api.session, "get", url)
    except requests.RequestException as e:
        return {"error": f"Network/HTTP error during payload fetch for dataset {ds_id} alignment: {e!s}"}
    except Exception as e:
        return {"error": f"Unexpected error during payload fetch for dataset {ds_id} alignment: {e!s}"}

    ds_uids = [ou["id"] for ou in dataset_payload["organisationUnits"]]
    new_org_units = list(set(zs_ou_ids) | set(ds_uids))  # push only ZS from the 20 Provinces + current
    new_row = pl.DataFrame(
        {
            "id": ["ZONES_SANTE"],
            "name": ["zones de sante"],
            "organisation_units": [new_org_units],
            "data_elements": [[]],
            "indicators": [[]],
            "period_type": ["Monthly"],
        }
    )

    return source_ds_selection.vstack(new_row)


=======
>>>>>>> 9691aabc
if __name__ == "__main__":
    dhis2_dataset_sync()<|MERGE_RESOLUTION|>--- conflicted
+++ resolved
@@ -71,7 +71,6 @@
     pipeline_path = Path(workspace.files_path) / "pipelines" / "dhis2_dataset_sync"
 
     try:
-<<<<<<< HEAD
         pyramid_ready = sync_organisation_units(
             pipeline_path=pipeline_path,
             run_task=run_ou_sync,
@@ -94,30 +93,6 @@
             run_task=run_push_data,
             wait=datasets_ready,
         )
-=======
-        # pyramid_ready = sync_organisation_units(
-        #     pipeline_path=pipeline_path,
-        #     run_task=run_ou_sync,
-        # )
-
-        datasets_ready = sync_dataset_organisation_units(
-            pipeline_path=pipeline_path,
-            run_task=run_ou_sync,  # only run if OU sync was run
-            wait=True,  # pyramid_ready,
-        )
-
-        # extract_data(
-        #     pipeline_path=pipeline_path,
-        #     run_task=run_extract_data,
-        #     wait=datasets_ready,
-        # )
-
-        # push_ready = push_data(
-        #     pipeline_path=pipeline_path,
-        #     run_task=run_push_data,
-        #     wait=True, #datasets_ready,
-        # )
->>>>>>> 9691aabc
 
     except Exception as e:
         current_run.log_error(f"An error occurred: {e}")
@@ -300,7 +275,6 @@
     # Select only datasets to sync
     source_datasets_selection = source_datasets.filter(pl.col("id").is_in(dataset_mappings.keys()))
 
-<<<<<<< HEAD
     # PRS project specific! (Dummy datasets mapping to push full pyramid)
     if dataset_mappings.get("FULL_PYRAMID"):
         # Retrieve all organisation units from the target DHIS2 and create a dummy
@@ -321,29 +295,6 @@
             source_ds_selection=source_datasets_selection,
             source_pyramid=source_pyramid,
         )
-=======
-    # PRS project specific (Dummy datasets mapping to full pyramid)
-    full_pyramid_mapping = dataset_mappings.get("FULL_PYRAMID")
-    if full_pyramid_mapping:
-        # Retrieve all organisation units from the target DHIS2
-        target_pyramid = target_dhis2.meta.organisation_units(
-            fields="id,name,shortName,openingDate,closedDate,parent,level,path,geometry"
-        )
-        levels = [5]
-        selected_ids = target_pyramid.filter(pl.col("level").is_in(levels))["id"].unique().to_list()  ## HOW many?
-        new_row = pl.DataFrame(
-            {
-                "id": ["FULL_PYRAMID"],
-                "name": ["Full Pyramid"],
-                "organisation_units": [selected_ids],
-                "data_elements": [[]],
-                "indicators": [[]],
-                "period_type": ["Monthly"],
-            }
-        )
-        # Append the new row
-        source_datasets_selection = source_datasets_selection.vstack(new_row)
->>>>>>> 9691aabc
 
     msg = f"Running updates for {source_datasets_selection.shape[0]} datasets."
     current_run.log_info(msg)
@@ -570,15 +521,9 @@
 
     # Dataset completion syncer
     source_config = load_configuration(config_path=pipeline_path / "configuration" / "extract_config.json")
-<<<<<<< HEAD
     source_dhis2 = connect_to_dhis2(connection_str=source_config["SETTINGS"]["SOURCE_DHIS2_CONNECTION"], cache_dir=None)
     completion_syncer = DatasetCompletionSync(
         source_dhis2=source_dhis2, target_dhis2=target_dhis2, import_strategy=import_strategy, dry_run=dry_run
-=======
-    target_dhis2 = connect_to_dhis2(connection_str=source_config["SETTINGS"]["SOURCE_DHIS2_CONNECTION"], cache_dir=None)
-    completion_syncer = DatasetCompletionSync(
-        source_client=dhis2_client, target_client=target_dhis2, import_strategy=import_strategy, dry_run=dry_run
->>>>>>> 9691aabc
     )
 
     # Map data types to their respective mapping functions
@@ -1048,7 +993,6 @@
         logging.error(f"Error setting dataset completion for dataset {target_ds_id}, period {period}: {e!s}")
 
 
-<<<<<<< HEAD
 def handle_full_pyramid_mapping(target_dhis2: DHIS2, source_ds_selection: pl.DataFrame) -> pl.DataFrame:
     """Handles the full pyramid dataset mapping by creating a dummy dataset in the source datasets.
 
@@ -1137,7 +1081,5 @@
     return source_ds_selection.vstack(new_row)
 
 
-=======
->>>>>>> 9691aabc
 if __name__ == "__main__":
     dhis2_dataset_sync()